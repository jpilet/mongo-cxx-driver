// Copyright 2015 MongoDB Inc.
//
// Licensed under the Apache License, Version 2.0 (the "License");
// you may not use this file except in compliance with the License.
// You may obtain a copy of the License at
//
// http://www.apache.org/licenses/LICENSE-2.0
//
// Unless required by applicable law or agreed to in writing, software
// distributed under the License is distributed on an "AS IS" BASIS,
// WITHOUT WARRANTIES OR CONDITIONS OF ANY KIND, either express or implied.
// See the License for the specific language governing permissions and
// limitations under the License.

#include "catch.hpp"
#include <mongocxx/test_util/client_helpers.hh>

#include <vector>

#include <bsoncxx/builder/stream/document.hpp>
#include <bsoncxx/builder/stream/helpers.hpp>
#include <bsoncxx/json.hpp>
#include <bsoncxx/stdx/string_view.hpp>
#include <bsoncxx/types.hpp>
#include <mongocxx/client.hpp>
#include <mongocxx/collection.hpp>
#include <mongocxx/exception/bulk_write_exception.hpp>
#include <mongocxx/exception/logic_error.hpp>
#include <mongocxx/exception/operation_exception.hpp>
#include <mongocxx/exception/query_exception.hpp>
#include <mongocxx/exception/write_exception.hpp>
#include <mongocxx/insert_many_builder.hpp>
#include <mongocxx/instance.hpp>
#include <mongocxx/pipeline.hpp>
#include <mongocxx/read_concern.hpp>

using namespace bsoncxx::builder::stream;
using namespace mongocxx;

TEST_CASE("A default constructed collection cannot perform operations", "[collection]") {
    instance::current();

    collection c;
    REQUIRE_THROWS_AS(c.name(), mongocxx::logic_error);
}

TEST_CASE("collection copy", "[collection]") {
    instance::current();

    client mongodb_client{uri{}};
    database db = mongodb_client["test"];

    std::string collname{"foo"};
    std::string collname2{"bar"};
    collection coll = db[collname];

    collection coll2{coll};
    collection coll3 = db[collname2];
    coll3 = coll;

    REQUIRE(coll2.name() == stdx::string_view{collname});
    REQUIRE(coll3.name() == stdx::string_view{collname});
}

TEST_CASE("collection renaming", "[collection]") {
    instance::current();

    client mongodb_client{uri{}};
    database db = mongodb_client["test"];

    std::string collname{"mongo_cxx_driver"};
    collection coll = db[collname];
    coll.insert_one({});  // Ensure that the collection exists.

    REQUIRE(coll.name() == stdx::string_view{collname});

    std::string new_name{"mongo_cxx_newname"};
    coll.rename(new_name, true);

    REQUIRE(coll.name() == stdx::string_view{new_name});
}

TEST_CASE("CRUD functionality", "[driver::collection]") {
    instance::current();

    client mongodb_client{uri{}};
    database db = mongodb_client["test"];
    collection coll = db["mongo_cxx_driver"];

    auto case_insensitive_collation = document{} << "locale"
                                                 << "en_US"
                                                 << "strength" << 2 << finalize;

    coll.drop();

    SECTION("insert and read single document", "[collection]") {
        auto b = document{} << "_id" << bsoncxx::oid{} << "x" << 1 << finalize;

        REQUIRE(coll.insert_one(b.view()));

        auto c = document{} << "x" << 1 << finalize;
        REQUIRE(coll.insert_one(c.view()));

        auto cursor = coll.find(b.view());

        std::size_t i = 0;
        for (auto&& x : cursor) {
            REQUIRE(x["_id"].get_oid().value == b.view()["_id"].get_oid().value);
            i++;
        }

        REQUIRE(i == 1);
    }

    SECTION("insert_one returns correct result object", "[collection]") {
        stdx::string_view expected_id{"foo"};

        auto result = coll.insert_one(document{} << "_id" << expected_id << finalize);
        REQUIRE(result);
        REQUIRE(result->result().inserted_count() == 1);
        REQUIRE(result->inserted_id().type() == bsoncxx::type::k_utf8);
        REQUIRE(result->inserted_id().get_utf8().value == expected_id);
    }

    SECTION("insert and read multiple documents", "[collection]") {
        document b1;
        document b2;
        document b3;
        document b4;

        b1 << "_id" << bsoncxx::oid{} << "x" << 1;
        b2 << "x" << 2;
        b3 << "x" << 3;
        b4 << "_id" << bsoncxx::oid{} << "x" << 4;

        std::vector<bsoncxx::document::view> docs{};
        docs.push_back(b1.view());
        docs.push_back(b2.view());
        docs.push_back(b3.view());
        docs.push_back(b4.view());

        auto result = coll.insert_many(docs, options::insert{});

        REQUIRE(result);
        REQUIRE(result->inserted_count() == 4);

        auto cursor = coll.find({});

        std::int32_t i = 0;
        for (auto&& x : cursor) {
            i++;
            REQUIRE(x["x"].get_int32() == i);
        }

        REQUIRE(i == 4);
    }

<<<<<<< HEAD
    SECTION("find with collation", "[collection]") {
        auto b = document{} << "x"
                            << "foo" << finalize;
        REQUIRE(coll.insert_one(b.view()));

        auto predicate = document{} << "x"
                                    << "FOO" << finalize;
        auto find_opts = options::find{}.collation(case_insensitive_collation.view());
        auto cursor = coll.find(predicate.view(), find_opts);
        if (test_util::supports_collation(mongodb_client)) {
            REQUIRE(std::distance(cursor.begin(), cursor.end()) == 1);
        } else if (test_util::get_max_wire_version(mongodb_client) >= 4) {
            // The server doesn't support collation.
            REQUIRE_THROWS_AS(std::distance(cursor.begin(), cursor.end()), query_exception);
        } else {
            // TODO CDRIVER-1751: due to a C driver issue, no exception is currently thrown when
            // connected to old servers.
        }
    }

    SECTION("find_one with collation", "[collection]") {
        auto b = document{} << "x"
                            << "foo" << finalize;
        REQUIRE(coll.insert_one(b.view()));

        auto predicate = document{} << "x"
                                    << "FOO" << finalize;
        auto find_opts = options::find{}.collation(case_insensitive_collation.view());
        if (test_util::supports_collation(mongodb_client)) {
            REQUIRE(coll.find_one(predicate.view(), find_opts));
        } else if (test_util::get_max_wire_version(mongodb_client) >= 4) {
            // The server doesn't support collation.
            REQUIRE_THROWS_AS(coll.find_one(predicate.view(), find_opts), query_exception);
        } else {
            // TODO CDRIVER-1751: due to a C driver issue, no exception is currently thrown when
            // connected to old servers.
        }
=======
    SECTION("insert_many returns correct result object", "[collection]") {
        document b1;
        document b2;

        b1 << "_id"
           << "foo"
           << "x" << 1;
        b2 << "x" << 2;

        std::vector<bsoncxx::document::view> docs{};
        docs.push_back(b1.view());
        docs.push_back(b2.view());

        auto result = coll.insert_many(docs);

        REQUIRE(result);

        // Verify result->result() is correct:
        REQUIRE(result->result().inserted_count() == 2);

        // Verify result->inserted_count() is correct:
        REQUIRE(result->inserted_count() == 2);

        // Verify result->inserted_ids() is correct:
        auto id_map = result->inserted_ids();
        REQUIRE(id_map[0].type() == bsoncxx::type::k_utf8);
        REQUIRE(id_map[0].get_utf8().value == stdx::string_view{"foo"});
        REQUIRE(id_map[1].type() == bsoncxx::type::k_oid);
        auto second_inserted_doc = coll.find_one(document{} << "x" << 2 << finalize);
        REQUIRE(second_inserted_doc);
        REQUIRE(second_inserted_doc->view()["_id"]);
        REQUIRE(second_inserted_doc->view()["_id"].type() == bsoncxx::type::k_oid);
        REQUIRE(id_map[1].get_oid().value == second_inserted_doc->view()["_id"].get_oid().value);
>>>>>>> 885229ab
    }

    SECTION("insert and update single document", "[collection]") {
        auto b1 = document{} << "_id" << 1 << finalize;

        coll.insert_one(b1.view());

        auto doc = coll.find_one({});
        REQUIRE(doc);
        REQUIRE(doc->view()["_id"].get_int32() == 1);

        document update_doc;
        update_doc << "$set" << open_document << "changed" << true << close_document;

        coll.update_one(b1.view(), update_doc.view());

        auto updated = coll.find_one({});
        REQUIRE(updated);
        REQUIRE(updated->view()["changed"].get_bool() == true);
    }

    SECTION("update_one with collation", "[collection]") {
        auto b = document{} << "x"
                            << "foo" << finalize;
        REQUIRE(coll.insert_one(b.view()));

        auto predicate = document{} << "x"
                                    << "FOO" << finalize;

        document update_doc;
        update_doc << "$set" << open_document << "changed" << true << close_document;

        auto update_opts = options::update{}.collation(case_insensitive_collation.view());
        if (test_util::supports_collation(mongodb_client)) {
            auto result = coll.update_one(predicate.view(), update_doc.view(), update_opts);
            REQUIRE(result);
            REQUIRE(result->modified_count() == 1);
        } else {
            REQUIRE_THROWS_AS(coll.update_one(predicate.view(), update_doc.view(), update_opts),
                              bulk_write_exception);
        }
    }

    SECTION("insert and update multiple documents", "[collection]") {
        auto b1 = document{} << "x" << 1 << finalize;

        coll.insert_one(b1.view());
        coll.insert_one(b1.view());

        auto b2 = document{} << "x" << 2 << finalize;

        coll.insert_one(b2.view());

        REQUIRE(coll.count(b1.view()) == 2);

        document bchanged;
        bchanged << "changed" << true;

        document update_doc;
        update_doc << "$set" << bsoncxx::types::b_document{bchanged};

        coll.update_many(b1.view(), update_doc.view());

        REQUIRE(coll.count(bchanged.view()) == 2);
    }

    SECTION("update_many with collation", "[collection]") {
        auto b = document{} << "x"
                            << "foo" << finalize;
        REQUIRE(coll.insert_one(b.view()));

        auto predicate = document{} << "x"
                                    << "FOO" << finalize;

        document update_doc;
        update_doc << "$set" << open_document << "changed" << true << close_document;

        auto update_opts = options::update{}.collation(case_insensitive_collation.view());
        if (test_util::supports_collation(mongodb_client)) {
            auto result = coll.update_many(predicate.view(), update_doc.view(), update_opts);
            REQUIRE(result);
            REQUIRE(result->modified_count() == 1);
        } else {
            REQUIRE_THROWS_AS(coll.update_many(predicate.view(), update_doc.view(), update_opts),
                              bulk_write_exception);
        }
    }

    SECTION("replace document replaces only one document", "[collection]") {
        document doc;
        doc << "x" << 1;

        coll.insert_one(doc.view());
        coll.insert_one(doc.view());

        REQUIRE(coll.count(doc.view()) == 2);

        document replacement;
        replacement << "x" << 2;

        coll.replace_one(doc.view(), replacement.view());
        auto c = coll.count(doc.view());
        REQUIRE(coll.count(doc.view()) == 1);
    }

    SECTION("non-matching upsert creates document", "[collection]") {
        document b1;
        b1 << "_id" << 1;

        document update_doc;
        update_doc << "$set" << open_document << "changed" << true << close_document;

        options::update options;
        options.upsert(true);

        auto result = coll.update_one(b1.view(), update_doc.view(), options);
        REQUIRE(result->upserted_id());

        auto updated = coll.find_one({});

        REQUIRE(updated);
        REQUIRE(updated->view()["changed"].get_bool() == true);
        REQUIRE(coll.count({}) == (std::int64_t)1);
    }

    SECTION("matching upsert updates document", "[collection]") {
        document b1;
        b1 << "_id" << 1;

        coll.insert_one(b1.view());

        document update_doc;
        update_doc << "$set" << open_document << "changed" << true << close_document;

        options::update options;
        options.upsert(true);

        auto result = coll.update_one(b1.view(), update_doc.view(), options);
        REQUIRE(!(result->upserted_id()));

        auto updated = coll.find_one({});

        REQUIRE(updated);
        REQUIRE(updated->view()["changed"].get_bool() == true);
        REQUIRE(coll.count({}) == 1);
    }

    SECTION("test using an insert_many_builder on this collection", "[collection]") {
        auto doc_value = document{} << "x" << 1 << finalize;
        auto doc_view = doc_value.view();

        insert_many_builder insert_many{options::insert()};
        insert_many(doc_view);
        insert_many(doc_view);
        insert_many(doc_view);

        insert_many.insert(&coll);

        coll.insert_one(document{} << "b" << 1 << finalize);

        REQUIRE(coll.count(doc_view) == 3);
        REQUIRE(coll.count({}) == 4);
    }

    SECTION("count with hint", "[collection]") {
        options::count count_opts;
        count_opts.hint(hint{"index_doesnt_exist"});

        auto doc = document{} << "x" << 1 << finalize;
        coll.insert_one(doc.view());

        if (test_util::get_max_wire_version(mongodb_client) >= 2) {
            REQUIRE_THROWS_AS(coll.count(doc.view(), count_opts), operation_exception);
        } else {
            // Old server versions ignore hint sent with count.
            REQUIRE(1 == coll.count(doc.view(), count_opts));
        }
    }

    SECTION("count with collation", "[collection]") {
        auto doc = document{} << "x"
                              << "foo" << finalize;
        REQUIRE(coll.insert_one(doc.view()));

        auto predicate = document{} << "x"
                                    << "FOO" << finalize;
        auto count_opts = options::count{}.collation(case_insensitive_collation.view());
        if (test_util::supports_collation(mongodb_client)) {
            REQUIRE(coll.count(predicate.view(), count_opts) == 1);
        } else {
            REQUIRE_THROWS_AS(coll.count(predicate.view(), count_opts), query_exception);
        }
    }

    SECTION("document replacement", "[collection]") {
        document b1;
        b1 << "x" << 1;
        coll.insert_one(b1.view());

        document b2;
        b2 << "x" << 2;

        coll.replace_one(b1.view(), b2.view());

        auto replaced = coll.find_one(b2.view());

        REQUIRE(replaced);
        REQUIRE(coll.count({}) == 1);
    }

    SECTION("replace_one with collation", "[collection]") {
        document doc;
        doc << "x"
            << "foo";
        REQUIRE(coll.insert_one(doc.view()));

        document predicate;
        predicate << "x"
                  << "FOO";

        document replacement_doc;
        replacement_doc << "x"
                        << "bar";

        auto update_opts = options::update{}.collation(case_insensitive_collation.view());
        if (test_util::supports_collation(mongodb_client)) {
            auto result = coll.replace_one(predicate.view(), replacement_doc.view(), update_opts);
            REQUIRE(result);
            REQUIRE(result->modified_count() == 1);
        } else {
            REQUIRE_THROWS_AS(
                coll.replace_one(predicate.view(), replacement_doc.view(), update_opts),
                bulk_write_exception);
        }
    }

    SECTION("filtered document delete one works", "[collection]") {
        document b1;
        b1 << "x" << 1;

        coll.insert_one(b1.view());

        document b2;
        b2 << "x" << 2;

        coll.insert_one(b2.view());
        coll.insert_one(b2.view());

        REQUIRE(coll.count({}) == 3);

        coll.delete_one(b2.view());

        REQUIRE(coll.count({}) == (std::int64_t)2);

        auto cursor = coll.find({});

        unsigned seen = 0;
        for (auto&& x : cursor) {
            seen |= x["x"].get_int32();
        }

        REQUIRE(seen == 3);

        coll.delete_one(b2.view());

        REQUIRE(coll.count({}) == 1);

        cursor = coll.find({});

        seen = 0;
        for (auto&& x : cursor) {
            seen |= x["x"].get_int32();
        }

        REQUIRE(seen == 1);

        coll.delete_one(b2.view());

        REQUIRE(coll.count({}) == 1);

        cursor = coll.find({});

        seen = 0;
        for (auto&& x : cursor) {
            seen |= x["x"].get_int32();
        }

        REQUIRE(seen == 1);
    }

    SECTION("delete_one with collation", "[collection]") {
        document b1;
        b1 << "x"
           << "foo";

        REQUIRE(coll.insert_one(b1.view()));

        auto predicate = document{} << "x"
                                    << "FOO" << finalize;

        auto delete_opts = options::delete_options{}.collation(case_insensitive_collation.view());
        if (test_util::supports_collation(mongodb_client)) {
            auto result = coll.delete_one(predicate.view(), delete_opts);
            REQUIRE(result);
            REQUIRE(result->deleted_count() == 1);
        } else {
            REQUIRE_THROWS_AS(coll.delete_one(predicate.view(), delete_opts), bulk_write_exception);
        }
    }

    SECTION("delete many works", "[collection]") {
        document b1;
        b1 << "x" << 1;

        coll.insert_one(b1.view());

        document b2;
        b2 << "x" << 2;

        coll.insert_one(b2.view());
        coll.insert_one(b2.view());

        REQUIRE(coll.count({}) == 3);

        coll.delete_many(b2.view());

        REQUIRE(coll.count({}) == 1);

        auto cursor = coll.find({});

        unsigned seen = 0;
        for (auto&& x : cursor) {
            seen |= x["x"].get_int32();
        }

        REQUIRE(seen == 1);

        coll.delete_many(b2.view());

        REQUIRE(coll.count({}) == 1);

        cursor = coll.find({});

        seen = 0;
        for (auto&& x : cursor) {
            seen |= x["x"].get_int32();
        }

        REQUIRE(seen == 1);
    }

    SECTION("delete_many with collation", "[collection]") {
        document b1;
        b1 << "x"
           << "foo";

        REQUIRE(coll.insert_one(b1.view()));

        auto predicate = document{} << "x"
                                    << "FOO" << finalize;

        auto delete_opts = options::delete_options{}.collation(case_insensitive_collation.view());
        if (test_util::supports_collation(mongodb_client)) {
            auto result = coll.delete_many(predicate.view(), delete_opts);
            REQUIRE(result);
            REQUIRE(result->deleted_count() == 1);
        } else {
            REQUIRE_THROWS_AS(coll.delete_many(predicate.view(), delete_opts),
                              bulk_write_exception);
        }
    }

    SECTION("find works with sort", "[collection]") {
        document b1;
        b1 << "x" << 1;

        document b2;
        b2 << "x" << 2;

        document b3;
        b3 << "x" << 3;

        coll.insert_one(b1.view());
        coll.insert_one(b3.view());
        coll.insert_one(b2.view());

        SECTION("sort ascending") {
            document sort;
            sort << "x" << 1;
            options::find opts{};
            opts.sort(sort.view());

            auto cursor = coll.find({}, opts);

            std::int32_t x = 1;
            for (auto&& doc : cursor) {
                REQUIRE(x == doc["x"].get_int32());
                x++;
            }
        }

        SECTION("sort descending") {
            document sort;
            sort << "x" << -1;
            options::find opts{};
            opts.sort(sort.view());

            auto cursor = coll.find({}, opts);

            std::int32_t x = 3;
            for (auto&& doc : cursor) {
                REQUIRE(x == doc["x"].get_int32());
                x--;
            }
        }
    }

    SECTION("find_one_and_replace works", "[collection]") {
        document b1;
        b1 << "x"
           << "foo";

        coll.insert_one(b1.view());
        coll.insert_one(b1.view());

        REQUIRE(coll.count({}) == 2);

        document criteria;
        document replacement;

        criteria << "x"
                 << "foo";
        replacement << "x"
                    << "bar";

        SECTION("without return replacement returns original") {
            auto doc = coll.find_one_and_replace(criteria.view(), replacement.view());
            REQUIRE(doc);
            REQUIRE(doc->view()["x"].get_utf8().value == stdx::string_view{"foo"});
        }

        SECTION("with return replacement returns new") {
            options::find_one_and_replace options;
            options.return_document(options::return_document::k_after);
            auto doc = coll.find_one_and_replace(criteria.view(), replacement.view(), options);
            REQUIRE(doc);
            REQUIRE(doc->view()["x"].get_utf8().value == stdx::string_view{"bar"});
        }

        SECTION("with collation") {
            options::find_one_and_replace options;
            options.collation(case_insensitive_collation.view());

            document collation_criteria;
            collation_criteria << "x"
                               << "FOO";

            if (test_util::supports_collation(mongodb_client)) {
                auto doc = coll.find_one_and_replace(collation_criteria.view(), replacement.view(),
                                                     options);
                REQUIRE(doc);
                REQUIRE(doc->view()["x"].get_utf8().value == stdx::string_view{"foo"});
            } else {
                // The server doesn't support collation.
                //
                // TODO CDRIVER-1779: due to a C driver issue, no exception is currently thrown when
                // connected to old servers.
            }
        }

        SECTION("bad criteria returns negative optional") {
            document bad_criteria;
            bad_criteria << "x"
                         << "baz";

            auto doc = coll.find_one_and_replace(bad_criteria.view(), replacement.view());

            REQUIRE(!doc);
        }
    }

    SECTION("find_one_and_update works", "[collection]") {
        document b1;
        b1 << "x"
           << "foo";

        coll.insert_one(b1.view());
        coll.insert_one(b1.view());

        REQUIRE(coll.count({}) == 2);

        document criteria;
        document update;

        criteria << "x"
                 << "foo";
        update << "$set" << open_document << "x"
               << "bar" << close_document;

        SECTION("without return update returns original") {
            auto doc = coll.find_one_and_update(criteria.view(), update.view());

            REQUIRE(doc);

            REQUIRE(doc->view()["x"].get_utf8().value == stdx::string_view{"foo"});
        }

        SECTION("with return update returns new") {
            options::find_one_and_update options;
            options.return_document(options::return_document::k_after);
            auto doc = coll.find_one_and_update(criteria.view(), update.view(), options);
            REQUIRE(doc);
            REQUIRE(doc->view()["x"].get_utf8().value == stdx::string_view{"bar"});
        }

        SECTION("with collation") {
            options::find_one_and_update options;
            options.collation(case_insensitive_collation.view());

            document collation_criteria;
            collation_criteria << "x"
                               << "FOO";

            if (test_util::supports_collation(mongodb_client)) {
                auto doc =
                    coll.find_one_and_update(collation_criteria.view(), update.view(), options);
                REQUIRE(doc);
                REQUIRE(doc->view()["x"].get_utf8().value == stdx::string_view{"foo"});
            } else {
                // The server doesn't support collation.
                //
                // TODO CDRIVER-1779: due to a C driver issue, no exception is currently thrown when
                // connected to old servers.
            }
        }

        SECTION("bad criteria returns negative optional") {
            document bad_criteria;
            bad_criteria << "x"
                         << "baz";

            auto doc = coll.find_one_and_update(bad_criteria.view(), update.view());

            REQUIRE(!doc);
        }
    }

    SECTION("find_one_and_delete works", "[collection]") {
        document b1;
        b1 << "x"
           << "foo";

        coll.insert_one(b1.view());
        coll.insert_one(b1.view());

        REQUIRE(coll.count({}) == 2);

        document criteria;

        criteria << "x"
                 << "foo";

        SECTION("delete one deletes one and returns it") {
            auto doc = coll.find_one_and_delete(criteria.view());

            REQUIRE(doc);

            REQUIRE(doc->view()["x"].get_utf8().value == stdx::string_view{"foo"});
            REQUIRE(coll.count({}) == 1);
        }

        SECTION("with collation") {
            options::find_one_and_delete options;
            options.collation(case_insensitive_collation.view());

            document collation_criteria;
            collation_criteria << "x"
                               << "FOO";

            if (test_util::supports_collation(mongodb_client)) {
                auto doc = coll.find_one_and_delete(collation_criteria.view(), options);
                REQUIRE(doc);
                REQUIRE(doc->view()["x"].get_utf8().value == stdx::string_view{"foo"});
            } else {
                // The server doesn't support collation.
                //
                // TODO CDRIVER-1779: due to a C driver issue, no exception is currently thrown when
                // connected to old servers.
            }
        }
    }

    SECTION("aggregate some things", "[collection]") {
        document b1;
        b1 << "x" << 1;

        document b2;
        b2 << "x" << 2;

        coll.insert_one(b1.view());
        coll.insert_one(b2.view());
        coll.insert_one(b2.view());

        pipeline p;
        p.match(b1.view());

        auto results = coll.aggregate(p);
    }

    SECTION("aggregation $lookup operator", "[collection]") {
        auto people_coll_name = "people_on_the_block";
        auto people_coll = db.create_collection(people_coll_name);
        auto houses_coll_name = "houses_on_the_block";
        auto houses_coll = db.create_collection(houses_coll_name);

        // populate one collection with names
        document name1;
        name1 << "firstname"
              << "Tasha"
              << "lastname"
              << "Brown";
        document name2;
        name2 << "firstname"
              << "Logan"
              << "lastname"
              << "Brown";
        document name3;
        name3 << "firstname"
              << "Tasha"
              << "lastname"
              << "Johnson";

        people_coll.insert_one(name1.view());
        people_coll.insert_one(name2.view());
        people_coll.insert_one(name3.view());

        // populate the other with addresses
        document address1;
        address1 << "household"
                 << "Brown"
                 << "address"
                 << "23 Prince St";
        document address2;
        address2 << "household"
                 << "Johnson"
                 << "address"
                 << "15 Prince St";

        houses_coll.insert_one(address1.view());
        houses_coll.insert_one(address2.view());

        // perform a $lookup
        document lookup_doc;
        lookup_doc << "from" << people_coll_name << "localField"
                   << "household"
                   << "foreignField"
                   << "lastname"
                   << "as"
                   << "residents";

        pipeline stages;
        stages.lookup(lookup_doc.view());

        auto results = houses_coll.aggregate(stages);

        if (test_util::get_max_wire_version(mongodb_client) >= 4) {
            // The server supports $lookup.
            //
            // Should have two result documents, one per household.
            REQUIRE(std::distance(results.begin(), results.end()) == 2);
        } else {
            // The server does not support $lookup.
            REQUIRE_THROWS_AS(std::distance(results.begin(), results.end()), operation_exception);
        }

        houses_coll.drop();
        people_coll.drop();
    }

    SECTION("aggregation with collation", "[collection]") {
        document b1;
        b1 << "x"
           << "foo";

        coll.insert_one(b1.view());

        auto predicate = document{} << "x"
                                    << "FOO" << finalize;

        pipeline p;
        p.match(predicate.view());

        auto agg_opts = options::aggregate{}.collation(case_insensitive_collation.view());
        auto results = coll.aggregate(p, agg_opts);

        if (test_util::supports_collation(mongodb_client)) {
            REQUIRE(std::distance(results.begin(), results.end()) == 1);
        } else {
            // The server does not support collation.
            REQUIRE_THROWS_AS(std::distance(results.begin(), results.end()), operation_exception);
        }
    }

    SECTION("distinct works", "[collection]") {
        auto doc1 = document{} << "foo"
                               << "baz"
                               << "garply" << 1 << finalize;
        auto doc2 = document{} << "foo"
                               << "bar"
                               << "garply" << 2 << finalize;
        auto doc3 = document{} << "foo"
                               << "baz"
                               << "garply" << 2 << finalize;
        auto doc4 = document{} << "foo"
                               << "quux"
                               << "garply" << 9 << finalize;

        options::bulk_write bulk_opts;
        bulk_opts.ordered(false);
        bulk_write bulk{bulk_opts};

        bulk.append(model::insert_one{std::move(doc1)});
        bulk.append(model::insert_one{std::move(doc2)});
        bulk.append(model::insert_one{std::move(doc3)});
        bulk.append(model::insert_one{std::move(doc4)});

        coll.bulk_write(bulk);

        auto distinct_results = coll.distinct("foo", {});

        // copy into a vector.
        std::vector<bsoncxx::document::value> results;
        for (auto&& result : distinct_results) {
            results.emplace_back(result);
        }

        REQUIRE(results.size() == std::size_t{1});

        auto res_doc = results[0].view();
        auto values_array = res_doc["values"].get_array().value;

        std::vector<stdx::string_view> distinct_values;
        for (auto&& value : values_array) {
            distinct_values.push_back(value.get_utf8().value);
        }

        const auto assert_contains_one = [&](stdx::string_view val) {
            REQUIRE(std::count(distinct_values.begin(), distinct_values.end(), val) == 1);
        };

        assert_contains_one("baz");
        assert_contains_one("bar");
        assert_contains_one("quux");
    }

    SECTION("distinct with collation", "[collection]") {
        auto doc = document{} << "x"
                              << "foo" << finalize;

        auto predicate = document{} << "x"
                                    << "FOO" << finalize;

        auto distinct_opts = options::distinct{}.collation(case_insensitive_collation.view());

        auto distinct_results = coll.distinct("x", predicate.view(), distinct_opts);
        if (test_util::supports_collation(mongodb_client)) {
            REQUIRE(std::distance(distinct_results.begin(), distinct_results.end()) == 1);
        } else {
            // TODO CXX-1093: distinct should return error to the user if a collation is specified
            // and the server doesn't support collation.
        }
    }
}

TEST_CASE("read_concern is inherited from parent", "[collection]") {
    client mongo_client{uri{}};
    database db = mongo_client["test"];

    read_concern::level majority = read_concern::level::k_majority;
    read_concern::level local = read_concern::level::k_local;

    read_concern rc{};
    rc.acknowledge_level(majority);
    db.read_concern(rc);

    collection coll = db["rc"];

    SECTION("when parent is a database") {
        REQUIRE(coll.read_concern().acknowledge_level() == read_concern::level::k_majority);
    }

    SECTION("except when read_concern is explicitly set") {
        read_concern set_rc{};
        set_rc.acknowledge_level(read_concern::level::k_local);
        coll.read_concern(set_rc);

        REQUIRE(coll.read_concern().acknowledge_level() == local);
    }
}

TEST_CASE("create_index tests", "[collection]") {
    instance::current();

    client mongodb_client{uri{}};
    database db = mongodb_client["test"];
    collection coll = db["collection"];
    coll.drop();
    coll.insert_one({});  // Ensure that the collection exists.

    SECTION("returns index name") {
        bsoncxx::document::value index = bsoncxx::builder::stream::document{}
                                         << "a" << 1 << bsoncxx::builder::stream::finalize;

        std::string indexName{"myName"};
        options::index options{};
        options.name(indexName);

        auto response = coll.create_index(index.view(), options);
        REQUIRE(response.view()["name"].get_utf8().value == stdx::string_view{indexName});

        bsoncxx::document::value index2 = bsoncxx::builder::stream::document{}
                                          << "b" << 1 << "c" << -1
                                          << bsoncxx::builder::stream::finalize;

        auto response2 = coll.create_index(index2.view(), options::index{});
        REQUIRE(response2.view()["name"].get_utf8().value == stdx::string_view{"b_1_c_-1"});
    }

    SECTION("with collation") {
        bsoncxx::document::value index = bsoncxx::builder::stream::document{}
                                         << "a" << 1 << bsoncxx::builder::stream::finalize;

        auto collation = document{} << "locale"
                                    << "en_US" << finalize;
        options::index options{};
        options.collation(collation.view());

        if (test_util::supports_collation(mongodb_client)) {
            coll.create_index(index.view(), options);

            auto cursor = coll.list_indexes();
            bool found = false;
            for (auto&& doc : cursor) {
                auto name_ele = doc["name"];
                REQUIRE(name_ele);
                REQUIRE(name_ele.type() == bsoncxx::type::k_utf8);
                if (name_ele.get_utf8().value != stdx::string_view{"a_1"}) {
                    continue;
                }
                found = true;
                auto locale_ele = doc["collation"]["locale"];
                REQUIRE(locale_ele);
                REQUIRE(locale_ele.type() == bsoncxx::type::k_utf8);
                REQUIRE(locale_ele.get_utf8() == collation.view()["locale"].get_utf8());
            }
            REQUIRE(found);
        } else {
            REQUIRE_THROWS_AS(coll.create_index(index.view(), options), operation_exception);
        }
    }
}

TEST_CASE("regressions", "CXX-986") {
    instance::current();
    mongocxx::uri mongo_uri{"mongodb://non-existent-host.invalid/"};
    mongocxx::client client{mongo_uri};
    REQUIRE_THROWS(client.database("irrelevant")["irrelevant"].find_one_and_update(
        document{} << "irrelevant" << 1 << finalize, document{} << "irrelevant" << 2 << finalize));
}<|MERGE_RESOLUTION|>--- conflicted
+++ resolved
@@ -155,45 +155,6 @@
         REQUIRE(i == 4);
     }
 
-<<<<<<< HEAD
-    SECTION("find with collation", "[collection]") {
-        auto b = document{} << "x"
-                            << "foo" << finalize;
-        REQUIRE(coll.insert_one(b.view()));
-
-        auto predicate = document{} << "x"
-                                    << "FOO" << finalize;
-        auto find_opts = options::find{}.collation(case_insensitive_collation.view());
-        auto cursor = coll.find(predicate.view(), find_opts);
-        if (test_util::supports_collation(mongodb_client)) {
-            REQUIRE(std::distance(cursor.begin(), cursor.end()) == 1);
-        } else if (test_util::get_max_wire_version(mongodb_client) >= 4) {
-            // The server doesn't support collation.
-            REQUIRE_THROWS_AS(std::distance(cursor.begin(), cursor.end()), query_exception);
-        } else {
-            // TODO CDRIVER-1751: due to a C driver issue, no exception is currently thrown when
-            // connected to old servers.
-        }
-    }
-
-    SECTION("find_one with collation", "[collection]") {
-        auto b = document{} << "x"
-                            << "foo" << finalize;
-        REQUIRE(coll.insert_one(b.view()));
-
-        auto predicate = document{} << "x"
-                                    << "FOO" << finalize;
-        auto find_opts = options::find{}.collation(case_insensitive_collation.view());
-        if (test_util::supports_collation(mongodb_client)) {
-            REQUIRE(coll.find_one(predicate.view(), find_opts));
-        } else if (test_util::get_max_wire_version(mongodb_client) >= 4) {
-            // The server doesn't support collation.
-            REQUIRE_THROWS_AS(coll.find_one(predicate.view(), find_opts), query_exception);
-        } else {
-            // TODO CDRIVER-1751: due to a C driver issue, no exception is currently thrown when
-            // connected to old servers.
-        }
-=======
     SECTION("insert_many returns correct result object", "[collection]") {
         document b1;
         document b2;
@@ -227,7 +188,45 @@
         REQUIRE(second_inserted_doc->view()["_id"]);
         REQUIRE(second_inserted_doc->view()["_id"].type() == bsoncxx::type::k_oid);
         REQUIRE(id_map[1].get_oid().value == second_inserted_doc->view()["_id"].get_oid().value);
->>>>>>> 885229ab
+    }
+
+    SECTION("find with collation", "[collection]") {
+        auto b = document{} << "x"
+                            << "foo" << finalize;
+        REQUIRE(coll.insert_one(b.view()));
+
+        auto predicate = document{} << "x"
+                                    << "FOO" << finalize;
+        auto find_opts = options::find{}.collation(case_insensitive_collation.view());
+        auto cursor = coll.find(predicate.view(), find_opts);
+        if (test_util::supports_collation(mongodb_client)) {
+            REQUIRE(std::distance(cursor.begin(), cursor.end()) == 1);
+        } else if (test_util::get_max_wire_version(mongodb_client) >= 4) {
+            // The server doesn't support collation.
+            REQUIRE_THROWS_AS(std::distance(cursor.begin(), cursor.end()), query_exception);
+        } else {
+            // TODO CDRIVER-1751: due to a C driver issue, no exception is currently thrown when
+            // connected to old servers.
+        }
+    }
+
+    SECTION("find_one with collation", "[collection]") {
+        auto b = document{} << "x"
+                            << "foo" << finalize;
+        REQUIRE(coll.insert_one(b.view()));
+
+        auto predicate = document{} << "x"
+                                    << "FOO" << finalize;
+        auto find_opts = options::find{}.collation(case_insensitive_collation.view());
+        if (test_util::supports_collation(mongodb_client)) {
+            REQUIRE(coll.find_one(predicate.view(), find_opts));
+        } else if (test_util::get_max_wire_version(mongodb_client) >= 4) {
+            // The server doesn't support collation.
+            REQUIRE_THROWS_AS(coll.find_one(predicate.view(), find_opts), query_exception);
+        } else {
+            // TODO CDRIVER-1751: due to a C driver issue, no exception is currently thrown when
+            // connected to old servers.
+        }
     }
 
     SECTION("insert and update single document", "[collection]") {
